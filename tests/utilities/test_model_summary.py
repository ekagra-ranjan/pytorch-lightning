--- conflicted
+++ resolved
@@ -162,10 +162,6 @@
     assert summary.param_nums == []
 
 
-<<<<<<< HEAD
-=======
-@RunIf(min_cuda_gpus=1)
->>>>>>> fbd887df
 @pytest.mark.parametrize("max_depth", [-1, 1])
 @pytest.mark.parametrize(
     "device",
@@ -305,15 +301,10 @@
     assert 0.0 == summary.model_size
 
 
-<<<<<<< HEAD
 @pytest.mark.parametrize(
-    "accelerator", [pytest.param("gpu", marks=RunIf(min_cuda_gpus=1)), pytest.param("mps", marks=RunIf(mps=True))]
+    "accelerator", [pytest.param("gpu", marks=RunIf(min_cuda_gpus=1)), pytest.param("mps", marks=RunIf(mps=True)),]
 )
 def test_model_size_precision(tmpdir, accelerator):
-=======
-@RunIf(min_cuda_gpus=1)
-def test_model_size_precision(tmpdir):
->>>>>>> fbd887df
     """Test model size for half and full precision."""
     model = PreCalculatedModel()
 
