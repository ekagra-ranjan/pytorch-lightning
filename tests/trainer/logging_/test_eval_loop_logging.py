--- conflicted
+++ resolved
@@ -972,8 +972,7 @@
     with console.capture() as capture:
         EvaluationLoop._print_results(*inputs)
     expected = expected[1:]  # remove the initial line break from the """ string
-<<<<<<< HEAD
-    assert out.getvalue() == expected.lstrip()
+    assert capture.get() == expected.lstrip()
 
 
 @mock.patch("pytorch_lightning.loggers.TensorBoardLogger.log_metrics")
@@ -1031,7 +1030,4 @@
         for dl_idx in range(num_dataloaders)
         for val in eval_steps
     ]
-    assert mock_log_metrics.mock_calls == fit_calls + validate_calls + test_calls
-=======
-    assert capture.get() == expected.lstrip()
->>>>>>> 3f78c4ca
+    assert mock_log_metrics.mock_calls == fit_calls + validate_calls + test_calls