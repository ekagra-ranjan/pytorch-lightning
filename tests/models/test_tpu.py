--- conflicted
+++ resolved
@@ -291,39 +291,6 @@
 
 
 @pytest.mark.parametrize(
-<<<<<<< HEAD
-    ["tpu_cores", "expected_tpu_id", "error_expected"],
-    [
-        (1, None, False),
-        (8, None, False),
-        ([1], 1, False),
-        ([8], 8, False),
-        ("1,", 1, False),
-        ("1", None, False),
-        ("9, ", 9, True),
-        ([9], 9, True),
-        ([0], 0, True),
-        (2, None, True),
-        (10, None, True),
-    ],
-)
-@RunIf(tpu=True)
-@pl_multi_process_test
-def test_tpu_choice(tmpdir, tpu_cores, expected_tpu_id, error_expected):
-    if error_expected:
-        with pytest.raises(MisconfigurationException, match=r".*tpu_cores` can only be 1, 8 or [<1-8>]*"):
-            Trainer(default_root_dir=tmpdir, tpu_cores=tpu_cores)
-    else:
-        trainer = Trainer(default_root_dir=tmpdir, tpu_cores=tpu_cores)
-        assert trainer._accelerator_connector.tpu_id == expected_tpu_id
-        assert not isinstance(trainer.strategy, TPUSpawnStrategy) or isinstance(
-            trainer.strategy.cluster_environment, XLAEnvironment
-        )
-
-
-@pytest.mark.parametrize(
-=======
->>>>>>> de085f30
     ["cli_args", "expected"],
     [("--tpu_cores=8", {"tpu_cores": 8}), ("--tpu_cores=1,", {"tpu_cores": "1,"})],
 )
