# Copyright The PyTorch Lightning team.
#
# Licensed under the Apache License, Version 2.0 (the "License");
# you may not use this file except in compliance with the License.
# You may obtain a copy of the License at
#
#     http://www.apache.org/licenses/LICENSE-2.0
#
# Unless required by applicable law or agreed to in writing, software
# distributed under the License is distributed on an "AS IS" BASIS,
# WITHOUT WARRANTIES OR CONDITIONS OF ANY KIND, either express or implied.
# See the License for the specific language governing permissions and
# limitations under the License.
from contextlib import ExitStack
from typing import Any, List, Optional, Union

import torch
<<<<<<< HEAD
import torch.distributed
=======
>>>>>>> 0e19d16c
from torch.optim.lr_scheduler import _LRScheduler, Optimizer

from pytorch_lightning.core.optimizer import LightningOptimizer
from pytorch_lightning.plugins.training_type.parallel import ParallelPlugin
from pytorch_lightning.utilities import _HOROVOD_AVAILABLE
from pytorch_lightning.utilities.distributed import distributed_available, group, rank_zero_only, ReduceOp

if _HOROVOD_AVAILABLE:
    import horovod.torch as hvd


class HorovodPlugin(ParallelPlugin):
    """ Plugin for Horovod distributed training integration."""

    def __init__(self, parallel_devices: Optional[List[torch.device]] = None):
        super().__init__(parallel_devices=parallel_devices, cluster_environment=None)
        rank_zero_only.rank = self.global_rank

    @property
    def global_rank(self) -> int:
        return hvd.rank()

    @property
    def local_rank(self) -> int:
        return hvd.local_rank()

    @property
    def world_size(self) -> int:
        return hvd.size()

    @property
    def root_device(self):
        return self.parallel_devices[self.local_rank]

    @property
    def distributed_sampler_kwargs(self):
        distributed_sampler_kwargs = dict(num_replicas=self.world_size, rank=self.global_rank)
        return distributed_sampler_kwargs

    def setup(self, model):
        self._model = model
        self.model_to_device()

    def pre_dispatch(self):

        def _unpack_lightning_optimizer(opt):
            return opt._optimizer if isinstance(opt, LightningOptimizer) else opt

        optimizers = self.lightning_module.trainer.optimizers
        optimizers = [_unpack_lightning_optimizer(opt) for opt in optimizers]

        # Horovod: scale the learning rate by the number of workers to account for
        # increased total batch size
        for optimizer in optimizers:
            for param_group in optimizer.param_groups:
                param_group["lr"] *= self.world_size

        # Horovod: adjust base LR used by schedulers to match scaled optimizer initial LR
        lr_schedulers = self.lightning_module.trainer.lr_schedulers
        for scheduler in lr_schedulers:
            scheduler = scheduler["scheduler"]
            if isinstance(scheduler, _LRScheduler):
                scheduler.base_lrs = [lr * self.world_size for lr in scheduler.base_lrs]

        # Horovod: broadcast parameters & optimizer state to ensure consistent initialization
        hvd.broadcast_parameters(self.lightning_module.state_dict(), root_rank=0)
        for optimizer in optimizers:
            hvd.broadcast_optimizer_state(optimizer, root_rank=0)

        def _filter_named_parameters(model, optimizer):
            opt_params = set([p for group in optimizer.param_groups for p in group.get("params", [])])
            return [(name, p) for name, p in model.named_parameters() if p in opt_params]

        # Horovod: wrap optimizers to perform gradient aggregation via allreduce
        optimizers = [
            hvd.DistributedOptimizer(
                optimizer, named_parameters=_filter_named_parameters(self.lightning_module, optimizer)
            ) for optimizer in optimizers
        ]
        self.lightning_module.trainer.accelerator.optimizers = optimizers

    def start_training(self, trainer):
        with ExitStack() as stack:
            for optimizer in trainer.optimizers:
                # Synchronization will be performed explicitly following backward()
                stack.enter_context(optimizer.skip_synchronize())

            # set up training routine
            self._results = trainer.run_stage()

        # Make sure all workers have finished training before returning to the user
        self.join()

    def start_evaluating(self, trainer):
        with ExitStack():
            self._results = trainer.run_stage()

        # Make sure all workers have finished training before returning to the user
        self.join()

    def start_predicting(self, trainer):
        with ExitStack():
            # set up training routine
            self._results = trainer.run_stage()

        # Make sure all workers have finished training before returning to the user
        self.join()

    def barrier(self, *args, **kwargs):
<<<<<<< HEAD
        if torch.distributed.is_initialized():
=======
        if distributed_available():
>>>>>>> 0e19d16c
            self.join()

    def broadcast(self, obj: object, src: int = 0) -> object:
        obj = hvd.broadcast_object(obj, src)
        return obj

    def model_to_device(self):
        if self.on_gpu:
            torch.cuda.set_device(self.root_device)
        self.model.to(self.root_device)

    def join(self):
        if self.on_gpu:
            hvd.join(self.local_rank)
        else:
            hvd.join()

    def reduce(self, tensor, group: Optional[Any] = None, reduce_op: Optional[Union[ReduceOp, str]] = "mean"):
        """
        Reduces a tensor from several distributed processes to one aggregated tensor.

        Args:
            tensor: the tensor to sync and reduce
            group: the process group to gather results from. Defaults to all processes (world)
            reduce_op: the reduction operation. Defaults to 'mean'/'avg'.
                Can also be a string 'sum' to calculate the sum during reduction.

        Return:
            reduced value, except when the input was not a tensor the output remains is unchanged
        """
        if group is not None:
            raise ValueError(
                "Horovod does not support allreduce using a subcommunicator at this time. "
                "Unset `group`."
            )

        if reduce_op in (None, "avg", "mean"):
            reduce_op = hvd.Average
        elif reduce_op in ("sum", ReduceOp.SUM):
            reduce_op = hvd.Sum
        else:
            raise ValueError(f"unrecognized `reduce_op`: {reduce_op}")

        # sync all processes before reduction
        self.join()
        return hvd.allreduce(tensor, op=reduce_op)

    def all_gather(
        self,
        result: Union[torch.Tensor],
        group: Optional[Any] = group.WORLD,
        sync_grads: bool = False
    ) -> torch.Tensor:
        if group is not None and group != group.WORLD:
            raise ValueError(
                "Horovod does not support allgather using a subcommunicator at this time. "
                "Unset `group`."
            )

        if len(result.shape) == 0:
            # Convert scalars to single dimension tensors
            result = result.reshape(1)

        # sync and gather all
        self.join()
        gathered = hvd.allgather(result)
        gathered_result = list(gathered.split(1, dim=0))
        return gathered_result

    def post_backward(self, closure_loss: torch.Tensor, should_accumulate: bool, optimizer: Optimizer, opt_idx: int):
        # synchronize all horovod optimizers.
        for optimizer in self.lightning_module.trainer.optimizers:
            optimizer.synchronize()<|MERGE_RESOLUTION|>--- conflicted
+++ resolved
@@ -15,10 +15,6 @@
 from typing import Any, List, Optional, Union
 
 import torch
-<<<<<<< HEAD
-import torch.distributed
-=======
->>>>>>> 0e19d16c
 from torch.optim.lr_scheduler import _LRScheduler, Optimizer
 
 from pytorch_lightning.core.optimizer import LightningOptimizer
@@ -128,11 +124,7 @@
         self.join()
 
     def barrier(self, *args, **kwargs):
-<<<<<<< HEAD
-        if torch.distributed.is_initialized():
-=======
         if distributed_available():
->>>>>>> 0e19d16c
             self.join()
 
     def broadcast(self, obj: object, src: int = 0) -> object:
